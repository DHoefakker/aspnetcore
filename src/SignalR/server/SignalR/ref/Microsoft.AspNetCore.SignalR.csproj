--- conflicted
+++ resolved
@@ -3,16 +3,9 @@
   <PropertyGroup>
     <TargetFrameworks>$(DefaultNetCoreTargetFramework)</TargetFrameworks>
   </PropertyGroup>
-<<<<<<< HEAD
-  <ItemGroup Condition="'$(TargetFramework)' == 'netcoreapp3.0'">
-    <Compile Include="Microsoft.AspNetCore.SignalR.netcoreapp3.0.cs" />
+  <ItemGroup Condition="'$(TargetFramework)' == '$(DefaultNetCoreTargetFramework)'">
+    <Compile Include="Microsoft.AspNetCore.SignalR.netcoreapp.cs" />
     <Reference Include="Microsoft.AspNetCore.SignalR.Core" />
     <Reference Include="Microsoft.AspNetCore.Http.Connections" />
-=======
-  <ItemGroup Condition="'$(TargetFramework)' == '$(DefaultNetCoreTargetFramework)'">
-    <Compile Include="Microsoft.AspNetCore.SignalR.netcoreapp.cs" />
-    <Reference Include="Microsoft.AspNetCore.SignalR.Core"  />
-    <Reference Include="Microsoft.AspNetCore.Http.Connections"  />
->>>>>>> bc75981e
   </ItemGroup>
 </Project>