
trigger:
- master
- release/*

<<<<<<< HEAD
# See https://github.com/aspnet/BuildTools
resources:
  repositories:
  - repository: buildtools
    type: github
    endpoint: DotNet-Bot GitHub Connection
    name: aspnet/BuildTools
    ref: refs/heads/master

phases:
- template: .vsts-pipelines/templates/project-ci.yml@buildtools
=======
jobs:
- template: project-ci.yml
>>>>>>> 90b11de8
  parameters:
    buildArgs: "/t:FastCheck"
- job: RepoBuilds
  pool:
    vmImage: vs2017-win2016
  strategy:
    maxParallel: 3
    matrix:
      DataProtection:
        _FolderName: DataProtection
      WebSockets:
        _FolderName: WebSockets
  steps:
  - script: src/$(_FolderName)/build.cmd -ci
    displayName: Run src/$(_FolderName)/build.cmd
  - task: PublishTestResults@2
    displayName: Publish test results
    condition: always()
    inputs:
      testRunner: vstest
      testResultsFiles: 'src/$(_FolderName)/artifacts/logs/**/*.trx'
- template: jobs/iisintegration-job.yml
  parameters:
    TestGroupName: IIS
    SkipIISTests: false
    SkipIISExpressTests: true
    SkipIISForwardsCompatibilityTests: true
    SkipIISBackwardsCompatibilityTests: true
- template: jobs/iisintegration-job.yml
  parameters:
    TestGroupName: IISExpress
    SkipIISTests: true
    SkipIISExpressTests: false
    SkipIISForwardsCompatibilityTests: true
    SkipIISBackwardsCompatibilityTests: true
- template: jobs/iisintegration-job.yml
  parameters:
    TestGroupName: IISForwardCompat
    SkipIISTests: true
    SkipIISExpressTests: true
    SkipIISForwardsCompatibilityTests: false
    SkipIISBackwardsCompatibilityTests: true
- template: jobs/iisintegration-job.yml
  parameters:
    TestGroupName: IISBackCompat
    SkipIISTests: true
    SkipIISExpressTests: true
    SkipIISForwardsCompatibilityTests: true
    SkipIISBackwardsCompatibilityTests: false<|MERGE_RESOLUTION|>--- conflicted
+++ resolved
@@ -1,24 +1,9 @@
-
 trigger:
 - master
 - release/*
 
-<<<<<<< HEAD
-# See https://github.com/aspnet/BuildTools
-resources:
-  repositories:
-  - repository: buildtools
-    type: github
-    endpoint: DotNet-Bot GitHub Connection
-    name: aspnet/BuildTools
-    ref: refs/heads/master
-
-phases:
-- template: .vsts-pipelines/templates/project-ci.yml@buildtools
-=======
 jobs:
 - template: project-ci.yml
->>>>>>> 90b11de8
   parameters:
     buildArgs: "/t:FastCheck"
 - job: RepoBuilds
